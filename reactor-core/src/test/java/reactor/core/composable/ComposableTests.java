/*
 * Copyright (c) 2011-2013 GoPivotal, Inc. All Rights Reserved.
 *
 * Licensed under the Apache License, Version 2.0 (the "License");
 * you may not use this file except in compliance with the License.
 * You may obtain a copy of the License at
 *
 *       http://www.apache.org/licenses/LICENSE-2.0
 *
 * Unless required by applicable law or agreed to in writing, software
 * distributed under the License is distributed on an "AS IS" BASIS,
 * WITHOUT WARRANTIES OR CONDITIONS OF ANY KIND, either express or implied.
 * See the License for the specific language governing permissions and
 * limitations under the License.
 */

package reactor.core.composable;

import org.hamcrest.Matcher;
import org.junit.Test;
import reactor.AbstractReactorTest;
import reactor.core.Reactor;
import reactor.core.composable.spec.Promises;
import reactor.core.composable.spec.Streams;
import reactor.core.spec.Reactors;
import reactor.event.Event;
import reactor.event.selector.Selector;
import reactor.event.selector.Selectors;
import reactor.function.Consumer;
import reactor.function.Function;
import reactor.function.Predicate;
import reactor.function.support.Tap;
import reactor.tuple.Tuple2;

import java.util.Arrays;
import java.util.List;
import java.util.concurrent.CountDownLatch;
import java.util.concurrent.TimeUnit;
import java.util.concurrent.atomic.AtomicBoolean;
import java.util.concurrent.atomic.AtomicInteger;
import java.util.concurrent.atomic.AtomicReference;

import static org.hamcrest.CoreMatchers.is;
import static org.hamcrest.MatcherAssert.assertThat;
import static org.hamcrest.number.OrderingComparison.lessThan;
import static org.junit.Assert.assertEquals;
import static org.junit.Assert.assertTrue;
import static org.junit.Assert.fail;

/**
 * @author Jon Brisbin
 * @author Stephane Maldini
 */
public class ComposableTests extends AbstractReactorTest {

	static final String2Integer STRING_2_INTEGER = new String2Integer();

	@Test
	public void testComposeFromSingleValue() throws InterruptedException {
		Stream<String> stream = Streams.defer("Hello World!").get();
		Stream<String> s =
				stream
				 .map(new Function<String, String>() {
					 @Override
					 public String apply(String s) {
						 return "Goodbye then!";
					 }
				 });

		await(s, is("Goodbye then!"));
	}

	@Test
	public void testComposeFromMultipleValues() throws InterruptedException {
		Stream<String> stream = Streams.defer(Arrays.asList("1", "2", "3", "4", "5")).get();
		Stream<Integer> s =
				stream
				 .map(STRING_2_INTEGER)
				 .map(new Function<Integer, Integer>() {
					 int sum = 0;

					 @Override
					 public Integer apply(Integer i) {
						 sum += i;
						 return sum;
					 }
				 });
		await(5, s, is(15));
	}

	@Test
	public void testComposeFromMultipleFilteredValues() throws InterruptedException {
		Stream<String> stream = Streams.defer(Arrays.asList("1", "2", "3", "4", "5")).get();
		Stream<Integer> s =
				stream
				 .map(STRING_2_INTEGER)
				 .filter(new Predicate<Integer>() {
					 @Override
					 public boolean test(Integer i) {
						 return i % 2 == 0;
					 }

				 });

		await(2, s, is(4));
	}

	@Test
	public void testComposedErrorHandlingWithMultipleValues() throws InterruptedException {
		Stream<String> stream =
				Streams.defer(Arrays.asList("1", "2", "3", "4", "5"))
				       .env(env)
				       .dispatcher("eventLoop")
				       .get();

		final AtomicBoolean exception = new AtomicBoolean(false);
		Stream<Integer> s =
				stream
				 .map(STRING_2_INTEGER)
				 .when(IllegalArgumentException.class, new Consumer<IllegalArgumentException>() {
					 @Override
					 public void accept(IllegalArgumentException e) {
						  exception.set(true);
					 }
				 })
				 .map(new Function<Integer, Integer>() {
					 int sum = 0;

					 @Override
					 public Integer apply(Integer i) {
						 if (i >= 5) {
							 throw new IllegalArgumentException();
						 }
						 sum += i;
						 return sum;
					 }
				 });

		await(5, s, is(10));
		assertThat("exception triggered", exception.get(), is(true));
	}

	@Test
	public void testReduce() throws InterruptedException {
		Stream<String> stream = Streams.defer(Arrays.asList("1", "2", "3", "4", "5")).get();
		Stream<Integer> s =
				stream
				 .map(STRING_2_INTEGER)
				 .reduce(new Function<Tuple2<Integer, Integer>, Integer>() {
					 @Override
					 public Integer apply(Tuple2<Integer, Integer> r) {
						 return r.getT1() * r.getT2();
					 }
				 }, 1);
		await(5, s, is(120));
	}

	@Test
	public void testFirstAndLast() throws InterruptedException {
		Stream<String> stream = Streams.defer(Arrays.asList("1", "2", "3", "4", "5")).get();
		Stream<Integer> s =
				stream
				 .map(STRING_2_INTEGER);

		Tap<Integer> first = s.first().tap();
		Tap<Integer> last = s.last().tap();

		s.flush();

		assertThat("First is 1", first.get(), is(1));
		assertThat("Last is 5", last.get(), is(5));
	}

	@Test
	public void testRelaysEventsToReactor() throws InterruptedException {
		Reactor r = Reactors.reactor().get();
		Selector key = Selectors.$();

		final CountDownLatch latch = new CountDownLatch(5);
		r.on(key, new Consumer<Event<Integer>>() {
			@Override
			public void accept(Event<Integer> integerEvent) {
				latch.countDown();
			}
		});

		Stream<String> stream = Streams.defer(Arrays.asList("1", "2", "3", "4", "5")).get();
		Stream<Integer> s =
				stream
				 .map(STRING_2_INTEGER)
				 .consume(key.getObject(), r);
		Tap<Integer> tap = s.tap();

		s.flush(); // Trigger the deferred value to be set

		//await(s, is(5));
		assertThat("latch was counted down", latch.getCount(), is(0l));
		assertThat("value is 5", tap.get(), is(5));
	}

	@Test
	public void testStreamBatchesResults() {
<<<<<<< HEAD
		Deferred<String, Stream<String>> d = Streams.defer(Arrays.asList("1", "2", "3", "4", "5")).get();
		Stream<Iterable<Integer>> s =
				d.compose()
=======
		Stream<String> stream = Streams.defer(Arrays.asList("1", "2", "3", "4", "5")).get();
		Stream<List<Integer>> s =
				stream
>>>>>>> 4aa65a8b
				 .map(STRING_2_INTEGER)
				 .collect();

		final AtomicInteger batchCount = new AtomicInteger();
		final AtomicInteger count = new AtomicInteger();
		s.consume(new Consumer<Iterable<Integer>>() {
			@Override
			public void accept(Iterable<Integer> is) {
				batchCount.incrementAndGet();
				for(int i : is) {
					count.addAndGet(i);
				}
			}
		}).flush();

		assertThat("batchCount is 3", batchCount.get(), is(1));
		assertThat("count is 15", count.get(), is(15));
	}

	@Test
	public void testHandlersErrorsDownstream() throws InterruptedException {
		Stream<String> stream = Streams.defer(Arrays.asList("1", "2", "a", "4", "5")).get();
		final CountDownLatch latch = new CountDownLatch(1);
		Stream<Integer> s =
				stream
				 .map(STRING_2_INTEGER)
				 .map(new Function<Integer, Integer>() {
					 int sum = 0;

					 @Override
					 public Integer apply(Integer i) {
						 if(i >= 5) {
							 throw new IllegalArgumentException();
						 }
						 sum += i;
						 return sum;
					 }
				 })
				 .when(NumberFormatException.class, new Consumer<NumberFormatException>() {
					 @Override
					 public void accept(NumberFormatException e) {
						 latch.countDown();
					 }
				 });

		await(2, s, is(7));
		assertThat("error handler was invoked", latch.getCount(), is(0L));
	}

	@Test
	public void promiseAcceptCountCannotExceedOne() {
		Deferred<Object, Promise<Object>> deferred = Promises.<Object>defer().get();
		deferred.accept("alpha");
		try {
			deferred.accept("bravo");
		} catch(IllegalStateException ise) {
			// Swallow
		}
		assertEquals(deferred.compose().get(), "alpha");
	}

	@Test
	public void promiseErrorCountCannotExceedOne() {
		Deferred<Object, Promise<Object>> deferred = Promises.<Object>defer().get();
		Throwable error = new Exception();
		deferred.accept(error);
		try {
			deferred.accept(error);
		} catch(IllegalStateException ise) {
			// Swallow
		}
		assertTrue(deferred.compose().reason() instanceof Exception);
	}

	@Test
	public void promiseAcceptCountAndErrorCountCannotExceedOneInTotal() {
		Deferred<Object, Promise<Object>> deferred = Promises.<Object>defer().get();
		Throwable error = new Exception();
		deferred.accept(error);
		try {
			deferred.accept("alpha");
		} catch(IllegalStateException ise) {
			// Swallow
		}
		assertTrue(deferred.compose().reason() instanceof Exception);
		try{
			deferred.compose().get();
			fail();
		}catch(RuntimeException ise){
			assertEquals(deferred.compose().reason(), ise.getCause());
		}
	}

	<T> void await(Stream<T> s, Matcher<T> expected) throws InterruptedException {
		await(1, s, expected);
	}

	<T> void await(int count, Stream<T> s, Matcher<T> expected) throws InterruptedException {
		final CountDownLatch latch = new CountDownLatch(count);
		final AtomicReference<T> ref = new AtomicReference<T>();
		s.consume(new Consumer<T>() {
			@Override
			public void accept(T t) {
				ref.set(t);
				latch.countDown();
			}
		}).when(Exception.class, new Consumer<Exception>() {
			@Override
			public void accept(Exception e) {
				e.printStackTrace();
				latch.countDown();
			}
		}).flush();

		long startTime = System.currentTimeMillis();
		T result = null;
		try {
			latch.await(1, TimeUnit.SECONDS);
			result = ref.get();
		} catch(Exception e) {
			e.printStackTrace();
		}
		long duration = System.currentTimeMillis() - startTime;

		System.out.println(s.debug());
		assertThat(result, expected);
		assertThat(duration, is(lessThan(2000L)));
	}

	static class String2Integer implements Function<String, Integer> {
		@Override
		public Integer apply(String s) {
			return Integer.parseInt(s);
		}
	}

}<|MERGE_RESOLUTION|>--- conflicted
+++ resolved
@@ -200,15 +200,9 @@
 
 	@Test
 	public void testStreamBatchesResults() {
-<<<<<<< HEAD
-		Deferred<String, Stream<String>> d = Streams.defer(Arrays.asList("1", "2", "3", "4", "5")).get();
-		Stream<Iterable<Integer>> s =
-				d.compose()
-=======
 		Stream<String> stream = Streams.defer(Arrays.asList("1", "2", "3", "4", "5")).get();
 		Stream<List<Integer>> s =
 				stream
->>>>>>> 4aa65a8b
 				 .map(STRING_2_INTEGER)
 				 .collect();
 
