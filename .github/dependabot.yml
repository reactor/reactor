--- conflicted
+++ resolved
@@ -5,7 +5,7 @@
   schedule:
     interval: daily
   open-pull-requests-limit: 10
-  target-branch: "2023.0.x"
+  target-branch: "2024.0.x"
   labels:
   - type/dependency-upgrade
   ignore:
@@ -19,11 +19,7 @@
   schedule:
     interval: daily
   open-pull-requests-limit: 10
-<<<<<<< HEAD
-  target-branch: "2023.0.x"
+  target-branch: "2024.0.x"
   labels:
   - type/dependency-upgrade
-=======
-  target-branch: "2024.0.x"
->>>>>>> 6a27324d
   rebase-strategy: disabled